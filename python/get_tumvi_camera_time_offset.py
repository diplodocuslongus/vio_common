#!/usr/bin/env python
# -*- coding: utf-8 -*-
"""
Given a raw sequence in rosbag and corresponding calibrated sequence in rosbag
find the camera time offset applied to images in image topics, /cam0/image_raw,
/cam1/image_raw
"""
from __future__ import print_function

import argparse

import numpy as np
import rosbag
import rospy


def example_rospy_time_in_array():
    a = np.array([rospy.Time(2, 432985), rospy.Time(213908, 324342)])
    b = np.array([rospy.Time(1, 432985), rospy.Time(213907, 900324342)])
    c = a - b
    assert c[0].to_nsec() == 1e9
    assert c[1].to_nsec() == 1e8


def get_timestamps_of_topic(bagfile, topic, max_samples):
    """

    :param bagfile:
    :param topic:
    :return: headerstamps, times. They are obtained as below.
    for topic, msg, time in bag.read_messages(topics=['chatter', 'numbers']):
        headerstamps.append(msg.header.stamp)
        times.appennd(time)
    """
    headerstamps = []
    times = []
    in_bag = rosbag.Bag(bagfile, "r")
    for _, msg, t in in_bag.read_messages(topics=[topic]):
        headerstamps.append(msg.header.stamp.to_nsec())
        times.append(t.to_nsec())
        if len(times) >= max_samples:
            break

    in_bag.close()

    headerstamps = np.array(headerstamps)
    times = np.array(times)
    return headerstamps, times


def main():
    parser = argparse.ArgumentParser()
    parser.add_argument("rawbag", help="Raw bag.")
    parser.add_argument("calibratedbag", help="Calibrated bag.")
    args = parser.parse_args()
    rawbag = args.rawbag
    calibratedbag = args.calibratedbag
    bagfile_list = [rawbag, calibratedbag]
    topic_list = ['/cam0/image_raw', '/cam1/image_raw', '/imu0', '/vrpn_client/raw_transform']

    headerstamps_all = dict()
    times_all = dict()
    max_samples = 200
    for bagfile in bagfile_list:
        headerstamps_all[bagfile] = dict()
        times_all[bagfile] = dict()
        for topic in topic_list:
            headerstamps, times = get_timestamps_of_topic(bagfile, topic, max_samples)
            print('Check #header.stamps {} #message times {} of topic {} in {}'.format(
                len(headerstamps), len(times), topic, bagfile))
            headerstamps_all[bagfile][topic] = headerstamps
            times_all[bagfile][topic] = times

    # assert that times and header stamps are not equal for topics in raw bag,
    # but are equal for topics in calibrated bag.
    for topic in topic_list:
        assert (abs(headerstamps_all[rawbag][topic] - times_all[rawbag][topic])
                > 1e5).all()
        assert (abs(headerstamps_all[calibratedbag][topic] -
                    times_all[calibratedbag][topic]) < 1e3).all()

    # assert calibrated times - raw times != const
    for topic in topic_list:
        diff = times_all[calibratedbag][topic] - times_all[rawbag][topic]
        assert (diff[1:] != diff[0]).all()

    # calibrated header stamps - raw header stamps  = const time_shift.
    print('Time delay for topics in rosbag {}'.format(bagfile_list[0]))
    print('time delay + raw.header.stamp = calibrated.header.stamp.')
    timedelays = {}
    for index, topic in enumerate(topic_list):
        diff = headerstamps_all[calibratedbag][topic] - headerstamps_all[
            rawbag][topic]
<<<<<<< HEAD
        assert (diff[1:] == diff[0]).all()

    deltac0 = headerstamps_all[calibratedbag]['/cam0/image_raw'][
        0] - headerstamps_all[rawbag]['/cam0/image_raw'][0]
    deltac1 = headerstamps_all[calibratedbag]['/cam1/image_raw'][
        0] - headerstamps_all[rawbag]['/cam1/image_raw'][0]
    overall_time_shift = headerstamps_all[calibratedbag]['/imu0'][
        0] - headerstamps_all[rawbag]['/imu0'][0]

    cam0_time_delay = deltac0 - overall_time_shift
    cam1_time_delay = deltac1 - overall_time_shift

    print('Time delay for rosbag {}'.format(bagfile_list[0]))
    print('cam {}: {}'.format(0, cam0_time_delay))
    print('cam {}: {}'.format(1, cam1_time_delay))
    print('{} time delay: {}, such that td + raw.header.stamp = '
          'calibrated.header.stamp.'.format(rawbag, overall_time_shift))

=======
        if index < 3:
            assert (diff[1:] == diff[0]).all()
        else:
            assert max(abs(diff[1:] - diff[0])) < 1100

        delay = headerstamps_all[calibratedbag][topic][0] - headerstamps_all[rawbag][topic][0]
        timedelays[topic] = delay
        print('{}: {}'.format(topic, delay))
    if timedelays['/cam0/image_raw'] == timedelays['/cam1/image_raw'] and \
            timedelays['/cam0/image_raw'] == timedelays['/imu0']:
        print('Stereo cameras and IMU topics have the same time offset.')
    else:
        print('Stereo cameras and IMU topics do NOT have the same time offset.')
    print('IMU calibrated.header.stamp + {} = mocap calibrated.header.stamp'.format(
        timedelays['/vrpn_client/raw_transform'] - timedelays['/imu0']))
    print('Warn: Do not use the estimated time delay between mocap and IMU which '
        'is slightly different from values given by the authors.')
>>>>>>> 134df984

if __name__ == '__main__':
    main()<|MERGE_RESOLUTION|>--- conflicted
+++ resolved
@@ -91,26 +91,6 @@
     for index, topic in enumerate(topic_list):
         diff = headerstamps_all[calibratedbag][topic] - headerstamps_all[
             rawbag][topic]
-<<<<<<< HEAD
-        assert (diff[1:] == diff[0]).all()
-
-    deltac0 = headerstamps_all[calibratedbag]['/cam0/image_raw'][
-        0] - headerstamps_all[rawbag]['/cam0/image_raw'][0]
-    deltac1 = headerstamps_all[calibratedbag]['/cam1/image_raw'][
-        0] - headerstamps_all[rawbag]['/cam1/image_raw'][0]
-    overall_time_shift = headerstamps_all[calibratedbag]['/imu0'][
-        0] - headerstamps_all[rawbag]['/imu0'][0]
-
-    cam0_time_delay = deltac0 - overall_time_shift
-    cam1_time_delay = deltac1 - overall_time_shift
-
-    print('Time delay for rosbag {}'.format(bagfile_list[0]))
-    print('cam {}: {}'.format(0, cam0_time_delay))
-    print('cam {}: {}'.format(1, cam1_time_delay))
-    print('{} time delay: {}, such that td + raw.header.stamp = '
-          'calibrated.header.stamp.'.format(rawbag, overall_time_shift))
-
-=======
         if index < 3:
             assert (diff[1:] == diff[0]).all()
         else:
@@ -128,7 +108,6 @@
         timedelays['/vrpn_client/raw_transform'] - timedelays['/imu0']))
     print('Warn: Do not use the estimated time delay between mocap and IMU which '
         'is slightly different from values given by the authors.')
->>>>>>> 134df984
 
 if __name__ == '__main__':
     main()